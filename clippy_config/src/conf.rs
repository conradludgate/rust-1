use crate::msrvs::Msrv;
use crate::types::{DisallowedPath, MacroMatcher, MatchLintBehaviour, PubUnderscoreFieldsBehaviour, Rename};
use crate::ClippyConfiguration;
use rustc_data_structures::fx::FxHashSet;
use rustc_errors::Applicability;
use rustc_session::Session;
use rustc_span::edit_distance::edit_distance;
use rustc_span::{BytePos, Pos, SourceFile, Span, SyntaxContext};
use serde::de::{IgnoredAny, IntoDeserializer, MapAccess, Visitor};
use serde::{Deserialize, Deserializer, Serialize};
use std::fmt::{Debug, Display, Formatter};
use std::ops::Range;
use std::path::PathBuf;
use std::str::FromStr;
use std::sync::OnceLock;
use std::{cmp, env, fmt, fs, io};

#[rustfmt::skip]
const DEFAULT_DOC_VALID_IDENTS: &[&str] = &[
    "KiB", "MiB", "GiB", "TiB", "PiB", "EiB",
    "DirectX",
    "ECMAScript",
    "GPLv2", "GPLv3",
    "GitHub", "GitLab",
    "IPv4", "IPv6",
    "ClojureScript", "CoffeeScript", "JavaScript", "PureScript", "TypeScript",
    "WebAssembly",
    "NaN", "NaNs",
    "OAuth", "GraphQL",
    "OCaml",
    "OpenDNS", "OpenGL", "OpenMP", "OpenSSH", "OpenSSL", "OpenStreetMap", "OpenTelemetry",
    "WebGL", "WebGL2", "WebGPU",
    "TensorFlow",
    "TrueType",
    "iOS", "macOS", "FreeBSD",
    "TeX", "LaTeX", "BibTeX", "BibLaTeX",
    "MinGW",
    "CamelCase",
];
const DEFAULT_DISALLOWED_NAMES: &[&str] = &["foo", "baz", "quux"];
const DEFAULT_ALLOWED_IDENTS_BELOW_MIN_CHARS: &[&str] = &["i", "j", "x", "y", "z", "w", "n"];

/// Conf with parse errors
#[derive(Default)]
struct TryConf {
    conf: Conf,
    errors: Vec<ConfError>,
    warnings: Vec<ConfError>,
}

impl TryConf {
    fn from_toml_error(file: &SourceFile, error: &toml::de::Error) -> Self {
        Self {
            conf: Conf::default(),
            errors: vec![ConfError::from_toml(file, error)],
            warnings: vec![],
        }
    }
}

#[derive(Debug)]
struct ConfError {
    message: String,
    suggestion: Option<Suggestion>,
    span: Span,
}

impl ConfError {
    fn from_toml(file: &SourceFile, error: &toml::de::Error) -> Self {
        let span = error.span().unwrap_or(0..file.source_len.0 as usize);
        Self::spanned(file, error.message(), None, span)
    }

    fn spanned(
        file: &SourceFile,
        message: impl Into<String>,
        suggestion: Option<Suggestion>,
        span: Range<usize>,
    ) -> Self {
        Self {
            message: message.into(),
            suggestion,
            span: Span::new(
                file.start_pos + BytePos::from_usize(span.start),
                file.start_pos + BytePos::from_usize(span.end),
                SyntaxContext::root(),
                None,
            ),
        }
    }
}

macro_rules! wrap_option {
    () => {
        None
    };
    ($x:literal) => {
        Some($x)
    };
}

macro_rules! default_text {
    ($value:expr) => {{
        let mut text = String::new();
        $value.serialize(toml::ser::ValueSerializer::new(&mut text)).unwrap();
        text
    }};
    ($value:expr, $override:expr) => {
        $override.to_string()
    };
}

macro_rules! define_Conf {
    ($(
        $(#[doc = $doc:literal])+
        $(#[conf_deprecated($dep:literal, $new_conf:ident)])?
        $(#[default_text = $default_text:expr])?
        ($name:ident: $ty:ty = $default:expr),
    )*) => {
        /// Clippy lint configuration
        pub struct Conf {
            $($(#[doc = $doc])+ pub $name: $ty,)*
        }

        mod defaults {
            use super::*;
            $(pub fn $name() -> $ty { $default })*
        }

        impl Default for Conf {
            fn default() -> Self {
                Self { $($name: defaults::$name(),)* }
            }
        }

        #[derive(Deserialize)]
        #[serde(field_identifier, rename_all = "kebab-case")]
        #[allow(non_camel_case_types)]
        enum Field { $($name,)* third_party, }

        struct ConfVisitor<'a>(&'a SourceFile);

        impl<'de> Visitor<'de> for ConfVisitor<'_> {
            type Value = TryConf;

            fn expecting(&self, formatter: &mut fmt::Formatter<'_>) -> fmt::Result {
                formatter.write_str("Conf")
            }

            fn visit_map<V>(self, mut map: V) -> Result<Self::Value, V::Error> where V: MapAccess<'de> {
                let mut errors = Vec::new();
                let mut warnings = Vec::new();
                $(let mut $name = None;)*
                // could get `Field` here directly, but get `String` first for diagnostics
                while let Some(name) = map.next_key::<toml::Spanned<String>>()? {
                    match Field::deserialize(name.get_ref().as_str().into_deserializer()) {
                        Err(e) => {
                            let e: FieldError = e;
                            errors.push(ConfError::spanned(self.0, e.error, e.suggestion, name.span()));
                        }
                        $(Ok(Field::$name) => {
                            $(warnings.push(ConfError::spanned(self.0, format!("deprecated field `{}`. {}", name.get_ref(), $dep), None, name.span()));)?
                            let raw_value = map.next_value::<toml::Spanned<toml::Value>>()?;
                            let value_span = raw_value.span();
                            match <$ty>::deserialize(raw_value.into_inner()) {
                                Err(e) => errors.push(ConfError::spanned(self.0, e.to_string().replace('\n', " ").trim(), None, value_span)),
                                Ok(value) => match $name {
                                    Some(_) => {
                                        errors.push(ConfError::spanned(self.0, format!("duplicate field `{}`", name.get_ref()), None, name.span()));
                                    }
                                    None => {
                                        $name = Some(value);
                                        // $new_conf is the same as one of the defined `$name`s, so
                                        // this variable is defined in line 2 of this function.
                                        $(match $new_conf {
                                            Some(_) => errors.push(ConfError::spanned(self.0, concat!(
                                                "duplicate field `", stringify!($new_conf),
                                                "` (provided as `", stringify!($name), "`)"
                                            ), None, name.span())),
                                            None => $new_conf = $name.clone(),
                                        })?
                                    },
                                }
                            }
                        })*
                        // ignore contents of the third_party key
                        Ok(Field::third_party) => drop(map.next_value::<IgnoredAny>())
                    }
                }
                let conf = Conf { $($name: $name.unwrap_or_else(defaults::$name),)* };
                Ok(TryConf { conf, errors, warnings })
            }
        }

        pub fn get_configuration_metadata() -> Vec<ClippyConfiguration> {
            vec![
                $(
                    {
                        let deprecation_reason = wrap_option!($($dep)?);

                        ClippyConfiguration::new(
                            stringify!($name),
                            default_text!(defaults::$name() $(, $default_text)?),
                            concat!($($doc, '\n',)*),
                            deprecation_reason,
                        )
                    },
                )+
            ]
        }
    };
}

define_Conf! {
    /// Lint: ARITHMETIC_SIDE_EFFECTS.
    ///
    /// Suppress checking of the passed type names in all types of operations.
    ///
    /// If a specific operation is desired, consider using `arithmetic_side_effects_allowed_binary` or `arithmetic_side_effects_allowed_unary` instead.
    ///
    /// #### Example
    ///
    /// ```toml
    /// arithmetic-side-effects-allowed = ["SomeType", "AnotherType"]
    /// ```
    ///
    /// #### Noteworthy
    ///
    /// A type, say `SomeType`, listed in this configuration has the same behavior of
    /// `["SomeType" , "*"], ["*", "SomeType"]` in `arithmetic_side_effects_allowed_binary`.
    (arithmetic_side_effects_allowed: FxHashSet<String> = <_>::default()),
    /// Lint: ARITHMETIC_SIDE_EFFECTS.
    ///
    /// Suppress checking of the passed type pair names in binary operations like addition or
    /// multiplication.
    ///
    /// Supports the "*" wildcard to indicate that a certain type won't trigger the lint regardless
    /// of the involved counterpart. For example, `["SomeType", "*"]` or `["*", "AnotherType"]`.
    ///
    /// Pairs are asymmetric, which means that `["SomeType", "AnotherType"]` is not the same as
    /// `["AnotherType", "SomeType"]`.
    ///
    /// #### Example
    ///
    /// ```toml
    /// arithmetic-side-effects-allowed-binary = [["SomeType" , "f32"], ["AnotherType", "*"]]
    /// ```
    (arithmetic_side_effects_allowed_binary: Vec<[String; 2]> = <_>::default()),
    /// Lint: ARITHMETIC_SIDE_EFFECTS.
    ///
    /// Suppress checking of the passed type names in unary operations like "negation" (`-`).
    ///
    /// #### Example
    ///
    /// ```toml
    /// arithmetic-side-effects-allowed-unary = ["SomeType", "AnotherType"]
    /// ```
    (arithmetic_side_effects_allowed_unary: FxHashSet<String> = <_>::default()),
    /// Lint: ENUM_VARIANT_NAMES, LARGE_TYPES_PASSED_BY_VALUE, TRIVIALLY_COPY_PASS_BY_REF, UNNECESSARY_WRAPS, UNUSED_SELF, UPPER_CASE_ACRONYMS, WRONG_SELF_CONVENTION, BOX_COLLECTION, REDUNDANT_ALLOCATION, RC_BUFFER, VEC_BOX, OPTION_OPTION, LINKEDLIST, RC_MUTEX, UNNECESSARY_BOX_RETURNS, SINGLE_CALL_FN.
    ///
    /// Suppress lints whenever the suggested change would cause breakage for other crates.
    (avoid_breaking_exported_api: bool = true),
    /// Lint: MANUAL_SPLIT_ONCE, MANUAL_STR_REPEAT, CLONED_INSTEAD_OF_COPIED, REDUNDANT_FIELD_NAMES, OPTION_MAP_UNWRAP_OR, REDUNDANT_STATIC_LIFETIMES, FILTER_MAP_NEXT, CHECKED_CONVERSIONS, MANUAL_RANGE_CONTAINS, USE_SELF, MEM_REPLACE_WITH_DEFAULT, MANUAL_NON_EXHAUSTIVE, OPTION_AS_REF_DEREF, MAP_UNWRAP_OR, MATCH_LIKE_MATCHES_MACRO, MANUAL_STRIP, MISSING_CONST_FOR_FN, UNNESTED_OR_PATTERNS, FROM_OVER_INTO, PTR_AS_PTR, IF_THEN_SOME_ELSE_NONE, APPROX_CONSTANT, DEPRECATED_CFG_ATTR, INDEX_REFUTABLE_SLICE, MAP_CLONE, BORROW_AS_PTR, MANUAL_BITS, ERR_EXPECT, CAST_ABS_TO_UNSIGNED, UNINLINED_FORMAT_ARGS, MANUAL_CLAMP, MANUAL_LET_ELSE, UNCHECKED_DURATION_SUBTRACTION, COLLAPSIBLE_STR_REPLACE, SEEK_FROM_CURRENT, SEEK_REWIND, UNNECESSARY_LAZY_EVALUATIONS, TRANSMUTE_PTR_TO_REF, ALMOST_COMPLETE_RANGE, NEEDLESS_BORROW, DERIVABLE_IMPLS, MANUAL_IS_ASCII_CHECK, MANUAL_REM_EUCLID, MANUAL_RETAIN, TYPE_REPETITION_IN_BOUNDS, TUPLE_ARRAY_CONVERSIONS, MANUAL_TRY_FOLD, MANUAL_HASH_ONE, ITER_KV_MAP.
    ///
    /// The minimum rust version that the project supports. Defaults to the `rust-version` field in `Cargo.toml`
    #[default_text = ""]
    (msrv: Msrv = Msrv::empty()),
    /// DEPRECATED LINT: BLACKLISTED_NAME.
    ///
    /// Use the Disallowed Names lint instead
    #[conf_deprecated("Please use `disallowed-names` instead", disallowed_names)]
    (blacklisted_names: Vec<String> = Vec::new()),
    /// Lint: COGNITIVE_COMPLEXITY.
    ///
    /// The maximum cognitive complexity a function can have
    (cognitive_complexity_threshold: u64 = 25),
    /// Lint: EXCESSIVE_NESTING.
    ///
    /// The maximum amount of nesting a block can reside in
    (excessive_nesting_threshold: u64 = 0),
    /// DEPRECATED LINT: CYCLOMATIC_COMPLEXITY.
    ///
    /// Use the Cognitive Complexity lint instead.
    #[conf_deprecated("Please use `cognitive-complexity-threshold` instead", cognitive_complexity_threshold)]
    (cyclomatic_complexity_threshold: u64 = 25),
    /// Lint: DISALLOWED_NAMES.
    ///
    /// The list of disallowed names to lint about. NB: `bar` is not here since it has legitimate uses. The value
    /// `".."` can be used as part of the list to indicate that the configured values should be appended to the
    /// default configuration of Clippy. By default, any configuration will replace the default value.
    (disallowed_names: Vec<String> = DEFAULT_DISALLOWED_NAMES.iter().map(ToString::to_string).collect()),
    /// Lint: SEMICOLON_INSIDE_BLOCK.
    ///
    /// Whether to lint only if it's multiline.
    (semicolon_inside_block_ignore_singleline: bool = false),
    /// Lint: SEMICOLON_OUTSIDE_BLOCK.
    ///
    /// Whether to lint only if it's singleline.
    (semicolon_outside_block_ignore_multiline: bool = false),
    /// Lint: DOC_MARKDOWN.
    ///
    /// The list of words this lint should not consider as identifiers needing ticks. The value
    /// `".."` can be used as part of the list to indicate, that the configured values should be appended to the
    /// default configuration of Clippy. By default, any configuration will replace the default value. For example:
    /// * `doc-valid-idents = ["ClipPy"]` would replace the default list with `["ClipPy"]`.
    /// * `doc-valid-idents = ["ClipPy", ".."]` would append `ClipPy` to the default list.
    (doc_valid_idents: Vec<String> = DEFAULT_DOC_VALID_IDENTS.iter().map(ToString::to_string).collect()),
    /// Lint: TOO_MANY_ARGUMENTS.
    ///
    /// The maximum number of argument a function or method can have
    (too_many_arguments_threshold: u64 = 7),
    /// Lint: TYPE_COMPLEXITY.
    ///
    /// The maximum complexity a type can have
    (type_complexity_threshold: u64 = 250),
    /// Lint: MANY_SINGLE_CHAR_NAMES.
    ///
    /// The maximum number of single char bindings a scope may have
    (single_char_binding_names_threshold: u64 = 4),
    /// Lint: BOXED_LOCAL, USELESS_VEC.
    ///
    /// The maximum size of objects (in bytes) that will be linted. Larger objects are ok on the heap
    (too_large_for_stack: u64 = 200),
    /// Lint: ENUM_VARIANT_NAMES.
    ///
    /// The minimum number of enum variants for the lints about variant names to trigger
    (enum_variant_name_threshold: u64 = 3),
    /// Lint: STRUCT_VARIANT_NAMES.
    ///
    /// The minimum number of struct fields for the lints about field names to trigger
    (struct_field_name_threshold: u64 = 3),
    /// Lint: LARGE_ENUM_VARIANT.
    ///
    /// The maximum size of an enum's variant to avoid box suggestion
    (enum_variant_size_threshold: u64 = 200),
    /// Lint: VERBOSE_BIT_MASK.
    ///
    /// The maximum allowed size of a bit mask before suggesting to use 'trailing_zeros'
    (verbose_bit_mask_threshold: u64 = 1),
    /// Lint: DECIMAL_LITERAL_REPRESENTATION.
    ///
    /// The lower bound for linting decimal literals
    (literal_representation_threshold: u64 = 16384),
    /// Lint: TRIVIALLY_COPY_PASS_BY_REF.
    ///
    /// The maximum size (in bytes) to consider a `Copy` type for passing by value instead of by
    /// reference. By default there is no limit
    #[default_text = ""]
    (trivial_copy_size_limit: Option<u64> = None),
    /// Lint: LARGE_TYPES_PASSED_BY_VALUE.
    ///
    /// The minimum size (in bytes) to consider a type for passing by reference instead of by value.
    (pass_by_value_size_limit: u64 = 256),
    /// Lint: TOO_MANY_LINES.
    ///
    /// The maximum number of lines a function or method can have
    (too_many_lines_threshold: u64 = 100),
    /// Lint: LARGE_STACK_ARRAYS, LARGE_CONST_ARRAYS.
    ///
    /// The maximum allowed size for arrays on the stack
    (array_size_threshold: u64 = 512_000),
    /// Lint: LARGE_STACK_FRAMES.
    ///
    /// The maximum allowed stack size for functions in bytes
    (stack_size_threshold: u64 = 512_000),
    /// Lint: VEC_BOX.
    ///
    /// The size of the boxed type in bytes, where boxing in a `Vec` is allowed
    (vec_box_size_threshold: u64 = 4096),
    /// Lint: TYPE_REPETITION_IN_BOUNDS.
    ///
    /// The maximum number of bounds a trait can have to be linted
    (max_trait_bounds: u64 = 3),
    /// Lint: STRUCT_EXCESSIVE_BOOLS.
    ///
    /// The maximum number of bool fields a struct can have
    (max_struct_bools: u64 = 3),
    /// Lint: FN_PARAMS_EXCESSIVE_BOOLS.
    ///
    /// The maximum number of bool parameters a function can have
    (max_fn_params_bools: u64 = 3),
    /// Lint: WILDCARD_IMPORTS.
    ///
    /// Whether to allow certain wildcard imports (prelude, super in tests).
    (warn_on_all_wildcard_imports: bool = false),
    /// Lint: DISALLOWED_MACROS.
    ///
    /// The list of disallowed macros, written as fully qualified paths.
    (disallowed_macros: Vec<DisallowedPath> = Vec::new()),
    /// Lint: DISALLOWED_METHODS.
    ///
    /// The list of disallowed methods, written as fully qualified paths.
    (disallowed_methods: Vec<DisallowedPath> = Vec::new()),
    /// Lint: DISALLOWED_TYPES.
    ///
    /// The list of disallowed types, written as fully qualified paths.
    (disallowed_types: Vec<DisallowedPath> = Vec::new()),
    /// Lint: UNREADABLE_LITERAL.
    ///
    /// Should the fraction of a decimal be linted to include separators.
    (unreadable_literal_lint_fractions: bool = true),
    /// Lint: UPPER_CASE_ACRONYMS.
    ///
    /// Enables verbose mode. Triggers if there is more than one uppercase char next to each other
    (upper_case_acronyms_aggressive: bool = false),
    /// Lint: MANUAL_LET_ELSE.
    ///
    /// Whether the matches should be considered by the lint, and whether there should
    /// be filtering for common types.
    (matches_for_let_else: MatchLintBehaviour = MatchLintBehaviour::WellKnownTypes),
    /// Lint: CARGO_COMMON_METADATA.
    ///
    /// For internal testing only, ignores the current `publish` settings in the Cargo manifest.
    (cargo_ignore_publish: bool = false),
    /// Lint: NONSTANDARD_MACRO_BRACES.
    ///
    /// Enforce the named macros always use the braces specified.
    ///
    /// A `MacroMatcher` can be added like so `{ name = "macro_name", brace = "(" }`. If the macro
    /// could be used with a full path two `MacroMatcher`s have to be added one with the full path
    /// `crate_name::macro_name` and one with just the macro name.
    (standard_macro_braces: Vec<MacroMatcher> = Vec::new()),
    /// Lint: MISSING_ENFORCED_IMPORT_RENAMES.
    ///
    /// The list of imports to always rename, a fully qualified path followed by the rename.
    (enforced_import_renames: Vec<Rename> = Vec::new()),
    /// Lint: DISALLOWED_SCRIPT_IDENTS.
    ///
    /// The list of unicode scripts allowed to be used in the scope.
    (allowed_scripts: Vec<String> = vec!["Latin".to_string()]),
    /// Lint: NON_SEND_FIELDS_IN_SEND_TY.
    ///
    /// Whether to apply the raw pointer heuristic to determine if a type is `Send`.
    (enable_raw_pointer_heuristic_for_send: bool = true),
    /// Lint: INDEX_REFUTABLE_SLICE.
    ///
    /// When Clippy suggests using a slice pattern, this is the maximum number of elements allowed in
    /// the slice pattern that is suggested. If more elements are necessary, the lint is suppressed.
    /// For example, `[_, _, _, e, ..]` is a slice pattern with 4 elements.
    (max_suggested_slice_pattern_length: u64 = 3),
    /// Lint: AWAIT_HOLDING_INVALID_TYPE.
    (await_holding_invalid_types: Vec<DisallowedPath> = Vec::new()),
    /// Lint: LARGE_INCLUDE_FILE.
    ///
    /// The maximum size of a file included via `include_bytes!()` or `include_str!()`, in bytes
    (max_include_file_size: u64 = 1_000_000),
    /// Lint: EXPECT_USED.
    ///
    /// Whether `expect` should be allowed in test functions or `#[cfg(test)]`
    (allow_expect_in_tests: bool = false),
    /// Lint: UNWRAP_USED.
    ///
    /// Whether `unwrap` should be allowed in test functions or `#[cfg(test)]`
    (allow_unwrap_in_tests: bool = false),
    /// Lint: DBG_MACRO.
    ///
    /// Whether `dbg!` should be allowed in test functions or `#[cfg(test)]`
    (allow_dbg_in_tests: bool = false),
    /// Lint: PRINT_STDOUT, PRINT_STDERR.
    ///
    /// Whether print macros (ex. `println!`) should be allowed in test functions or `#[cfg(test)]`
    (allow_print_in_tests: bool = false),
    /// Lint: RESULT_LARGE_ERR.
    ///
    /// The maximum size of the `Err`-variant in a `Result` returned from a function
    (large_error_threshold: u64 = 128),
    /// Lint: MUTABLE_KEY_TYPE, IFS_SAME_COND.
    ///
    /// A list of paths to types that should be treated like `Arc`, i.e. ignored but
    /// for the generic parameters for determining interior mutability
    (ignore_interior_mutability: Vec<String> = Vec::from(["bytes::Bytes".into()])),
    /// Lint: UNINLINED_FORMAT_ARGS.
    ///
    /// Whether to allow mixed uninlined format args, e.g. `format!("{} {}", a, foo.bar)`
    (allow_mixed_uninlined_format_args: bool = true),
    /// Lint: INDEXING_SLICING.
    ///
    /// Whether to suppress a restriction lint in constant code. In same
    /// cases the restructured operation might not be unavoidable, as the
    /// suggested counterparts are unavailable in constant code. This
    /// configuration will cause restriction lints to trigger even
    /// if no suggestion can be made.
    (suppress_restriction_lint_in_const: bool = false),
    /// Lint: MISSING_DOCS_IN_PRIVATE_ITEMS.
    ///
    /// Whether to **only** check for missing documentation in items visible within the current
    /// crate. For example, `pub(crate)` items.
    (missing_docs_in_crate_items: bool = false),
    /// Lint: LARGE_FUTURES.
    ///
    /// The maximum byte size a `Future` can have, before it triggers the `clippy::large_futures` lint
    (future_size_threshold: u64 = 16 * 1024),
    /// Lint: UNNECESSARY_BOX_RETURNS.
    ///
    /// The byte size a `T` in `Box<T>` can have, below which it triggers the `clippy::unnecessary_box` lint
    (unnecessary_box_size: u64 = 128),
    /// Lint: MODULE_INCEPTION.
    ///
    /// Whether to allow module inception if it's not public.
    (allow_private_module_inception: bool = false),
    /// Lint: MIN_IDENT_CHARS.
    ///
    /// Allowed names below the minimum allowed characters. The value `".."` can be used as part of
    /// the list to indicate, that the configured values should be appended to the default
    /// configuration of Clippy. By default, any configuration will replace the default value.
    (allowed_idents_below_min_chars: FxHashSet<String> =
        DEFAULT_ALLOWED_IDENTS_BELOW_MIN_CHARS.iter().map(ToString::to_string).collect()),
    /// Lint: MIN_IDENT_CHARS.
    ///
    /// Minimum chars an ident can have, anything below or equal to this will be linted.
    (min_ident_chars_threshold: u64 = 1),
    /// Lint: UNDOCUMENTED_UNSAFE_BLOCKS.
    ///
    /// Whether to accept a safety comment to be placed above the statement containing the `unsafe` block
    (accept_comment_above_statement: bool = true),
    /// Lint: UNDOCUMENTED_UNSAFE_BLOCKS.
    ///
    /// Whether to accept a safety comment to be placed above the attributes for the `unsafe` block
    (accept_comment_above_attributes: bool = true),
    /// Lint: UNNECESSARY_RAW_STRING_HASHES.
    ///
    /// Whether to allow `r#""#` when `r""` can be used
    (allow_one_hash_in_raw_strings: bool = false),
    /// Lint: ABSOLUTE_PATHS.
    ///
    /// The maximum number of segments a path can have before being linted, anything above this will
    /// be linted.
    (absolute_paths_max_segments: u64 = 2),
    /// Lint: ABSOLUTE_PATHS.
    ///
    /// Which crates to allow absolute paths from
    (absolute_paths_allowed_crates: FxHashSet<String> = FxHashSet::default()),
    /// Lint: PATH_ENDS_WITH_EXT.
    ///
    /// Additional dotfiles (files or directories starting with a dot) to allow
    (allowed_dotfiles: FxHashSet<String> = FxHashSet::default()),
    /// Lint: MULTIPLE_CRATE_VERSIONS.
    ///
    /// A list of crate names to allow duplicates of
    (allowed_duplicate_crates: FxHashSet<String> = FxHashSet::default()),
    /// Lint: EXPLICIT_ITER_LOOP.
    ///
    /// Whether to recommend using implicit into iter for reborrowed values.
    ///
    /// #### Example
    /// ```no_run
    /// let mut vec = vec![1, 2, 3];
    /// let rmvec = &mut vec;
    /// for _ in rmvec.iter() {}
    /// for _ in rmvec.iter_mut() {}
    /// ```
    ///
    /// Use instead:
    /// ```no_run
    /// let mut vec = vec![1, 2, 3];
    /// let rmvec = &mut vec;
    /// for _ in &*rmvec {}
    /// for _ in &mut *rmvec {}
    /// ```
    (enforce_iter_loop_reborrow: bool = false),
    /// Lint: MISSING_SAFETY_DOC, UNNECESSARY_SAFETY_DOC, MISSING_PANICS_DOC, MISSING_ERRORS_DOC.
    ///
    /// Whether to also run the listed lints on private items.
    (check_private_items: bool = false),
<<<<<<< HEAD
    /// Lint: PUB_UNDERSCORE_FIELDS
    ///
    /// Lint "public" fields in a struct that are prefixed with an underscore based on their
    /// exported visibility, or whether they are marked as "pub".
    (pub_underscore_fields_behavior: PubUnderscoreFieldsBehaviour = PubUnderscoreFieldsBehaviour::PublicallyExported),
=======
    /// Lint: PUB_UNDERSCORE_FIELDS.
    ///
    /// Lint "public" fields in a struct that are prefixed with an underscore based on their
    /// exported visibility, or whether they are marked as "pub".
    (pub_underscore_fields_behavior: PubUnderscoreFieldsBehaviour = PubUnderscoreFieldsBehaviour::PubliclyExported),
>>>>>>> 8a17125d
}

/// Search for the configuration file.
///
/// # Errors
///
/// Returns any unexpected filesystem error encountered when searching for the config file
pub fn lookup_conf_file() -> io::Result<(Option<PathBuf>, Vec<String>)> {
    /// Possible filename to search for.
    const CONFIG_FILE_NAMES: [&str; 2] = [".clippy.toml", "clippy.toml"];

    // Start looking for a config file in CLIPPY_CONF_DIR, or failing that, CARGO_MANIFEST_DIR.
    // If neither of those exist, use ".". (Update documentation if this priority changes)
    let mut current = env::var_os("CLIPPY_CONF_DIR")
        .or_else(|| env::var_os("CARGO_MANIFEST_DIR"))
        .map_or_else(|| PathBuf::from("."), PathBuf::from)
        .canonicalize()?;

    let mut found_config: Option<PathBuf> = None;
    let mut warnings = vec![];

    loop {
        for config_file_name in &CONFIG_FILE_NAMES {
            if let Ok(config_file) = current.join(config_file_name).canonicalize() {
                match fs::metadata(&config_file) {
                    Err(e) if e.kind() == io::ErrorKind::NotFound => {},
                    Err(e) => return Err(e),
                    Ok(md) if md.is_dir() => {},
                    Ok(_) => {
                        // warn if we happen to find two config files #8323
                        if let Some(ref found_config) = found_config {
                            warnings.push(format!(
                                "using config file `{}`, `{}` will be ignored",
                                found_config.display(),
                                config_file.display()
                            ));
                        } else {
                            found_config = Some(config_file);
                        }
                    },
                }
            }
        }

        if found_config.is_some() {
            return Ok((found_config, warnings));
        }

        // If the current directory has no parent, we're done searching.
        if !current.pop() {
            return Ok((None, warnings));
        }
    }
}

fn deserialize(file: &SourceFile) -> TryConf {
    match toml::de::Deserializer::new(file.src.as_ref().unwrap()).deserialize_map(ConfVisitor(file)) {
        Ok(mut conf) => {
            extend_vec_if_indicator_present(&mut conf.conf.doc_valid_idents, DEFAULT_DOC_VALID_IDENTS);
            extend_vec_if_indicator_present(&mut conf.conf.disallowed_names, DEFAULT_DISALLOWED_NAMES);
            // TODO: THIS SHOULD BE TESTED, this comment will be gone soon
            if conf.conf.allowed_idents_below_min_chars.contains(&"..".to_owned()) {
                conf.conf
                    .allowed_idents_below_min_chars
                    .extend(DEFAULT_ALLOWED_IDENTS_BELOW_MIN_CHARS.iter().map(ToString::to_string));
            }

            conf
        },
        Err(e) => TryConf::from_toml_error(file, &e),
    }
}

fn extend_vec_if_indicator_present(vec: &mut Vec<String>, default: &[&str]) {
    if vec.contains(&"..".to_string()) {
        vec.extend(default.iter().map(ToString::to_string));
    }
}

impl Conf {
    pub fn read(sess: &Session, path: &io::Result<(Option<PathBuf>, Vec<String>)>) -> &'static Conf {
        static CONF: OnceLock<Conf> = OnceLock::new();
        CONF.get_or_init(|| Conf::read_inner(sess, path))
    }

    fn read_inner(sess: &Session, path: &io::Result<(Option<PathBuf>, Vec<String>)>) -> Conf {
        match path {
            Ok((_, warnings)) => {
                for warning in warnings {
                    sess.dcx().warn(warning.clone());
                }
            },
            Err(error) => {
                sess.dcx()
                    .err(format!("error finding Clippy's configuration file: {error}"));
            },
        }

        let TryConf {
            mut conf,
            errors,
            warnings,
        } = match path {
            Ok((Some(path), _)) => match sess.source_map().load_file(path) {
                Ok(file) => deserialize(&file),
                Err(error) => {
                    sess.dcx().err(format!("failed to read `{}`: {error}", path.display()));
                    TryConf::default()
                },
            },
            _ => TryConf::default(),
        };

        conf.msrv.read_cargo(sess);

        // all conf errors are non-fatal, we just use the default conf in case of error
        for error in errors {
            let mut diag = sess.dcx().struct_span_err(
                error.span,
                format!("error reading Clippy's configuration file: {}", error.message),
            );

            if let Some(sugg) = error.suggestion {
                diag.span_suggestion(error.span, sugg.message, sugg.suggestion, Applicability::MaybeIncorrect);
            }

            diag.emit();
        }

        for warning in warnings {
            sess.dcx().span_warn(
                warning.span,
                format!("error reading Clippy's configuration file: {}", warning.message),
            );
        }

        conf
    }
}

const SEPARATOR_WIDTH: usize = 4;

#[derive(Debug)]
struct FieldError {
    error: String,
    suggestion: Option<Suggestion>,
}

#[derive(Debug)]
struct Suggestion {
    message: &'static str,
    suggestion: &'static str,
}

impl std::error::Error for FieldError {}

impl Display for FieldError {
    fn fmt(&self, f: &mut Formatter<'_>) -> fmt::Result {
        f.pad(&self.error)
    }
}

impl serde::de::Error for FieldError {
    fn custom<T: Display>(msg: T) -> Self {
        Self {
            error: msg.to_string(),
            suggestion: None,
        }
    }

    fn unknown_field(field: &str, expected: &'static [&'static str]) -> Self {
        // List the available fields sorted and at least one per line, more if `CLIPPY_TERMINAL_WIDTH` is
        // set and allows it.
        use fmt::Write;

        let mut expected = expected.to_vec();
        expected.sort_unstable();

        let (rows, column_widths) = calculate_dimensions(&expected);

        let mut msg = format!("unknown field `{field}`, expected one of");
        for row in 0..rows {
            writeln!(msg).unwrap();
            for (column, column_width) in column_widths.iter().copied().enumerate() {
                let index = column * rows + row;
                let field = expected.get(index).copied().unwrap_or_default();
                write!(msg, "{:SEPARATOR_WIDTH$}{field:column_width$}", " ").unwrap();
            }
        }

        let suggestion = expected
            .iter()
            .filter_map(|expected| {
                let dist = edit_distance(field, expected, 4)?;
                Some((dist, expected))
            })
            .min_by_key(|&(dist, _)| dist)
            .map(|(_, suggestion)| Suggestion {
                message: "perhaps you meant",
                suggestion,
            });

        Self { error: msg, suggestion }
    }
}

fn calculate_dimensions(fields: &[&str]) -> (usize, Vec<usize>) {
    let columns = env::var("CLIPPY_TERMINAL_WIDTH")
        .ok()
        .and_then(|s| <usize as FromStr>::from_str(&s).ok())
        .map_or(1, |terminal_width| {
            let max_field_width = fields.iter().map(|field| field.len()).max().unwrap();
            cmp::max(1, terminal_width / (SEPARATOR_WIDTH + max_field_width))
        });

    let rows = (fields.len() + (columns - 1)) / columns;

    let column_widths = (0..columns)
        .map(|column| {
            if column < columns - 1 {
                (0..rows)
                    .map(|row| {
                        let index = column * rows + row;
                        let field = fields.get(index).copied().unwrap_or_default();
                        field.len()
                    })
                    .max()
                    .unwrap()
            } else {
                // Avoid adding extra space to the last column.
                0
            }
        })
        .collect::<Vec<_>>();

    (rows, column_widths)
}

#[cfg(test)]
mod tests {
    use rustc_data_structures::fx::{FxHashMap, FxHashSet};
    use serde::de::IgnoredAny;
    use std::fs;
    use walkdir::WalkDir;

    #[test]
    fn configs_are_tested() {
        let mut names: FxHashSet<String> = crate::get_configuration_metadata()
            .into_iter()
            .map(|meta| meta.name.replace('_', "-"))
            .collect();

        let toml_files = WalkDir::new("../tests")
            .into_iter()
            .map(Result::unwrap)
            .filter(|entry| entry.file_name() == "clippy.toml");

        for entry in toml_files {
            let file = fs::read_to_string(entry.path()).unwrap();
            #[allow(clippy::zero_sized_map_values)]
            if let Ok(map) = toml::from_str::<FxHashMap<String, IgnoredAny>>(&file) {
                for name in map.keys() {
                    names.remove(name.as_str());
                }
            }
        }

        assert!(
            names.remove("allow-one-hash-in-raw-strings"),
            "remove this when #11481 is fixed"
        );

        assert!(
            names.is_empty(),
            "Configuration variable lacks test: {names:?}\nAdd a test to `tests/ui-toml`"
        );
    }
}<|MERGE_RESOLUTION|>--- conflicted
+++ resolved
@@ -562,19 +562,11 @@
     ///
     /// Whether to also run the listed lints on private items.
     (check_private_items: bool = false),
-<<<<<<< HEAD
-    /// Lint: PUB_UNDERSCORE_FIELDS
-    ///
-    /// Lint "public" fields in a struct that are prefixed with an underscore based on their
-    /// exported visibility, or whether they are marked as "pub".
-    (pub_underscore_fields_behavior: PubUnderscoreFieldsBehaviour = PubUnderscoreFieldsBehaviour::PublicallyExported),
-=======
     /// Lint: PUB_UNDERSCORE_FIELDS.
     ///
     /// Lint "public" fields in a struct that are prefixed with an underscore based on their
     /// exported visibility, or whether they are marked as "pub".
     (pub_underscore_fields_behavior: PubUnderscoreFieldsBehaviour = PubUnderscoreFieldsBehaviour::PubliclyExported),
->>>>>>> 8a17125d
 }
 
 /// Search for the configuration file.
