--- conflicted
+++ resolved
@@ -17,15 +17,11 @@
 LL |     let _ = b(1);
    |     ^^^^^^^^^^^^^
    |
-<<<<<<< HEAD
-   = help: consider adding a type annotation or removing the `let` keyword
-=======
 help: consider adding a type annotation
   --> $DIR/let_underscore_untyped.rs:37:10
    |
 LL |     let _ = b(1);
    |          ^
->>>>>>> d7173e25
 
 error: non-binding `let` without a type annotation
   --> $DIR/let_underscore_untyped.rs:39:5
