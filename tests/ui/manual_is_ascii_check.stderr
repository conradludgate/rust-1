--- conflicted
+++ resolved
@@ -43,9 +43,6 @@
    |             ^^^^^^^^^^^^^^^^^^^^^^^^^^^^^^^^^^^^ help: try: `'x'.is_ascii_alphabetic()`
 
 error: manual check for common ascii range
-<<<<<<< HEAD
-  --> $DIR/manual_is_ascii_check.rs:29:13
-=======
   --> $DIR/manual_is_ascii_check.rs:19:5
    |
 LL |     (b'0'..=b'9').contains(&b'0');
@@ -101,37 +98,24 @@
 
 error: manual check for common ascii range
   --> $DIR/manual_is_ascii_check.rs:42:13
->>>>>>> b62319ce
    |
 LL |     assert!(matches!(b'1', b'0'..=b'9'));
    |             ^^^^^^^^^^^^^^^^^^^^^^^^^^^ help: try: `b'1'.is_ascii_digit()`
 
 error: manual check for common ascii range
-<<<<<<< HEAD
-  --> $DIR/manual_is_ascii_check.rs:30:13
-=======
   --> $DIR/manual_is_ascii_check.rs:43:13
->>>>>>> b62319ce
    |
 LL |     assert!(matches!('X', 'A'..='Z'));
    |             ^^^^^^^^^^^^^^^^^^^^^^^^ help: try: `'X'.is_ascii_uppercase()`
 
 error: manual check for common ascii range
-<<<<<<< HEAD
-  --> $DIR/manual_is_ascii_check.rs:31:13
-=======
   --> $DIR/manual_is_ascii_check.rs:44:13
->>>>>>> b62319ce
    |
 LL |     assert!(matches!('x', 'A'..='Z' | 'a'..='z'));
    |             ^^^^^^^^^^^^^^^^^^^^^^^^^^^^^^^^^^^^ help: try: `'x'.is_ascii_alphabetic()`
 
 error: manual check for common ascii range
-<<<<<<< HEAD
-  --> $DIR/manual_is_ascii_check.rs:41:23
-=======
   --> $DIR/manual_is_ascii_check.rs:54:23
->>>>>>> b62319ce
    |
 LL |     const FOO: bool = matches!('x', '0'..='9');
    |                       ^^^^^^^^^^^^^^^^^^^^^^^^ help: try: `'x'.is_ascii_digit()`
