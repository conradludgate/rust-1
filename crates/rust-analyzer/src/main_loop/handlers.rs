--- conflicted
+++ resolved
@@ -701,15 +701,45 @@
     }]))
 }
 
-<<<<<<< HEAD
 fn handle_fixes(
-    world: &WorldSnapshot,
+    snap: &GlobalStateSnapshot,
     params: &lsp_types::CodeActionParams,
     res: &mut Vec<lsp_ext::CodeAction>,
 ) -> Result<()> {
-    let file_id = from_proto::file_id(&world, &params.text_document.uri)?;
-    let line_index = world.analysis().file_line_index(file_id)?;
-=======
+    let file_id = from_proto::file_id(&snap, &params.text_document.uri)?;
+    let line_index = snap.analysis().file_line_index(file_id)?;
+    let range = from_proto::text_range(&line_index, params.range);
+    let diagnostics = snap.analysis().diagnostics(file_id)?;
+
+    let fixes_from_diagnostics = diagnostics
+        .into_iter()
+        .filter_map(|d| Some((d.range, d.fix?)))
+        .filter(|(diag_range, _fix)| diag_range.intersect(range).is_some())
+        .map(|(_range, fix)| fix);
+    for fix in fixes_from_diagnostics {
+        let title = fix.label;
+        let edit = to_proto::snippet_workspace_edit(&snap, fix.source_change)?;
+        let action = lsp_ext::CodeAction {
+            title,
+            id: None,
+            group: None,
+            kind: Some(lsp_types::code_action_kind::QUICKFIX.into()),
+            edit: Some(edit),
+            command: None,
+        };
+        res.push(action);
+    }
+
+    for fix in snap.check_fixes.get(&file_id).into_iter().flatten() {
+        let fix_range = from_proto::text_range(&line_index, fix.range);
+        if fix_range.intersect(range).is_none() {
+            continue;
+        }
+        res.push(fix.action.clone());
+    }
+    Ok(())
+}
+
 pub fn handle_code_action(
     snap: GlobalStateSnapshot,
     params: lsp_types::CodeActionParams,
@@ -724,94 +754,21 @@
 
     let file_id = from_proto::file_id(&snap, &params.text_document.uri)?;
     let line_index = snap.analysis().file_line_index(file_id)?;
->>>>>>> 794f6da8
-    let range = from_proto::text_range(&line_index, params.range);
-
-<<<<<<< HEAD
-    let diagnostics = world.analysis().diagnostics(file_id)?;
-=======
-    let diagnostics = snap.analysis().diagnostics(file_id)?;
-    let mut res: Vec<lsp_ext::CodeAction> = Vec::new();
->>>>>>> 794f6da8
-
-    let fixes_from_diagnostics = diagnostics
-        .into_iter()
-        .filter_map(|d| Some((d.range, d.fix?)))
-        .filter(|(diag_range, _fix)| diag_range.intersect(range).is_some())
-        .map(|(_range, fix)| fix);
-    for fix in fixes_from_diagnostics {
-        let title = fix.label;
-<<<<<<< HEAD
-        let edit = to_proto::snippet_workspace_edit(&world, fix.source_change)?;
-        let action = lsp_ext::CodeAction {
-            title,
-            id: None,
-            group: None,
-            kind: None,
-=======
-        let edit = to_proto::snippet_workspace_edit(&snap, fix.source_change)?;
-        let action = lsp_ext::CodeAction {
-            title,
-            group: None,
-            kind: Some(lsp_types::code_action_kind::QUICKFIX.into()),
->>>>>>> 794f6da8
-            edit: Some(edit),
-            command: None,
-        };
-        res.push(action);
-    }
-<<<<<<< HEAD
-    for fix in world.check_fixes.get(&file_id).into_iter().flatten() {
-=======
-
-    for fix in snap.check_fixes.get(&file_id).into_iter().flatten() {
->>>>>>> 794f6da8
-        let fix_range = from_proto::text_range(&line_index, fix.range);
-        if fix_range.intersect(range).is_none() {
-            continue;
-        }
-        res.push(fix.action.clone());
-    }
-    Ok(())
-}
-
-<<<<<<< HEAD
-pub fn handle_code_action(
-    world: WorldSnapshot,
-    params: lsp_types::CodeActionParams,
-) -> Result<Option<Vec<lsp_ext::CodeAction>>> {
-    let _p = profile("handle_code_action");
-    // We intentionally don't support command-based actions, as those either
-    // requires custom client-code anyway, or requires server-initiated edits.
-    // Server initiated edits break causality, so we avoid those as well.
-    if !world.config.client_caps.code_action_literals {
-        return Ok(None);
-=======
-    for assist in snap.analysis().assists(&snap.config.assist, frange)?.into_iter() {
-        res.push(to_proto::code_action(&snap, assist)?.into());
->>>>>>> 794f6da8
-    }
-
-    let file_id = from_proto::file_id(&world, &params.text_document.uri)?;
-    let line_index = world.analysis().file_line_index(file_id)?;
     let range = from_proto::text_range(&line_index, params.range);
     let frange = FileRange { file_id, range };
     let mut res: Vec<lsp_ext::CodeAction> = Vec::new();
 
-    handle_fixes(&world, &params, &mut res)?;
-
-    if world.config.client_caps.resolve_code_action {
-        for (index, assist) in world
-            .analysis()
-            .unresolved_assists(&world.config.assist, frange)?
-            .into_iter()
-            .enumerate()
+    handle_fixes(&snap, &params, &mut res)?;
+
+    if snap.config.client_caps.resolve_code_action {
+        for (index, assist) in
+            snap.analysis().unresolved_assists(&snap.config.assist, frange)?.into_iter().enumerate()
         {
-            res.push(to_proto::unresolved_code_action(&world, assist, index)?);
+            res.push(to_proto::unresolved_code_action(&snap, assist, index)?);
         }
     } else {
-        for assist in world.analysis().resolved_assists(&world.config.assist, frange)?.into_iter() {
-            res.push(to_proto::resolved_code_action(&world, assist)?);
+        for assist in snap.analysis().resolved_assists(&snap.config.assist, frange)?.into_iter() {
+            res.push(to_proto::resolved_code_action(&snap, assist)?);
         }
     }
 
@@ -819,22 +776,22 @@
 }
 
 pub fn handle_resolve_code_action(
-    world: WorldSnapshot,
+    snap: GlobalStateSnapshot,
     params: lsp_ext::ResolveCodeActionParams,
 ) -> Result<Option<lsp_ext::SnippetWorkspaceEdit>> {
     let _p = profile("handle_resolve_code_action");
-    let file_id = from_proto::file_id(&world, &params.code_action_params.text_document.uri)?;
-    let line_index = world.analysis().file_line_index(file_id)?;
+    let file_id = from_proto::file_id(&snap, &params.code_action_params.text_document.uri)?;
+    let line_index = snap.analysis().file_line_index(file_id)?;
     let range = from_proto::text_range(&line_index, params.code_action_params.range);
     let frange = FileRange { file_id, range };
 
-    let assists = world.analysis().resolved_assists(&world.config.assist, frange)?;
+    let assists = snap.analysis().resolved_assists(&snap.config.assist, frange)?;
     let id_components = params.id.split(":").collect::<Vec<&str>>();
     let index = id_components.last().unwrap().parse::<usize>().unwrap();
     let id_string = id_components.first().unwrap();
     let assist = &assists[index];
     assert!(assist.assist.id.0 == *id_string);
-    Ok(to_proto::resolved_code_action(&world, assist.clone())?.edit)
+    Ok(to_proto::resolved_code_action(&snap, assist.clone())?.edit)
 }
 
 pub fn handle_code_lens(
