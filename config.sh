--- conflicted
+++ resolved
@@ -59,8 +59,4 @@
 # NOTE: To avoid the -fno-inline errors, use /opt/gcc/bin/gcc instead of cc.
 # To do so, add a symlink for cc to /opt/gcc/bin/gcc in our PATH.
 # Another option would be to add the following Rust flag: -Clinker=/opt/gcc/bin/gcc
-<<<<<<< HEAD
-export PATH="/opt/gcc/bin:$PATH"
-=======
-export PATH="/opt/gcc/bin:/opt/m68k-unknown-linux-gnu/bin:$PATH"
->>>>>>> 8329a356
+export PATH="/opt/gcc/bin:/opt/m68k-unknown-linux-gnu/bin:$PATH"