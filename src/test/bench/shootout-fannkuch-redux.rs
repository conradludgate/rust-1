// The Computer Language Benchmarks Game
// http://benchmarksgame.alioth.debian.org/
//
// contributed by the Rust Project Developers

// Copyright (c) 2014 The Rust Project Developers
//
// All rights reserved.
//
// Redistribution and use in source and binary forms, with or without
// modification, are permitted provided that the following conditions
// are met:
//
// - Redistributions of source code must retain the above copyright
//   notice, this list of conditions and the following disclaimer.
//
// - Redistributions in binary form must reproduce the above copyright
//   notice, this list of conditions and the following disclaimer in
//   the documentation and/or other materials provided with the
//   distribution.
//
// - Neither the name of "The Computer Language Benchmarks Game" nor
//   the name of "The Computer Language Shootout Benchmarks" nor the
//   names of its contributors may be used to endorse or promote
//   products derived from this software without specific prior
//   written permission.
//
// THIS SOFTWARE IS PROVIDED BY THE COPYRIGHT HOLDERS AND CONTRIBUTORS
// "AS IS" AND ANY EXPRESS OR IMPLIED WARRANTIES, INCLUDING, BUT NOT
// LIMITED TO, THE IMPLIED WARRANTIES OF MERCHANTABILITY AND FITNESS
// FOR A PARTICULAR PURPOSE ARE DISCLAIMED. IN NO EVENT SHALL THE
// COPYRIGHT OWNER OR CONTRIBUTORS BE LIABLE FOR ANY DIRECT, INDIRECT,
// INCIDENTAL, SPECIAL, EXEMPLARY, OR CONSEQUENTIAL DAMAGES
// (INCLUDING, BUT NOT LIMITED TO, PROCUREMENT OF SUBSTITUTE GOODS OR
// SERVICES; LOSS OF USE, DATA, OR PROFITS; OR BUSINESS INTERRUPTION)
// HOWEVER CAUSED AND ON ANY THEORY OF LIABILITY, WHETHER IN CONTRACT,
// STRICT LIABILITY, OR TORT (INCLUDING NEGLIGENCE OR OTHERWISE)
// ARISING IN ANY WAY OUT OF THE USE OF THIS SOFTWARE, EVEN IF ADVISED
// OF THE POSSIBILITY OF SUCH DAMAGE.

#![feature(slicing_syntax)]

<<<<<<< HEAD
use std::str::from_str;
use std::sync::Future;
use std::{cmp, iter, mem};
=======
use std::{cmp, iter, mem};
use std::thread::Thread;
>>>>>>> f3a7ec70

fn rotate(x: &mut [i32]) {
    let mut prev = x[0];
    for place in x.iter_mut().rev() {
        prev = mem::replace(place, prev)
    }
}

fn next_permutation(perm: &mut [i32], count: &mut [i32]) {
    for i in range(1, perm.len()) {
        rotate(perm.slice_to_mut(i + 1));
        let count_i = &mut count[i];
        if *count_i >= i as i32 {
            *count_i = 0;
        } else {
            *count_i += 1;
            break
        }
    }
}

struct P {
    p: [i32; 16],
}

impl Copy for P {}

struct Perm {
    cnt: [i32; 16],
    fact: [u32; 16],
    n: u32,
    permcount: u32,
    perm: P,
}

impl Copy for Perm {}

impl Perm {
    fn new(n: u32) -> Perm {
        let mut fact = [1; 16];
        for i in range(1, n as uint + 1) {
            fact[i] = fact[i - 1] * i as u32;
        }
        Perm {
            cnt: [0; 16],
            fact: fact,
            n: n,
            permcount: 0,
            perm: P { p: [0; 16 ] }
        }
    }

    fn get(&mut self, mut idx: i32) -> P {
        let mut pp = [0u8; 16];
        self.permcount = idx as u32;
        for (i, place) in self.perm.p.iter_mut().enumerate() {
            *place = i as i32 + 1;
        }

        for i in range(1, self.n as uint).rev() {
            let d = idx / self.fact[i] as i32;
            self.cnt[i] = d;
            idx %= self.fact[i] as i32;
            for (place, val) in pp.iter_mut().zip(self.perm.p[..i+1].iter()) {
                *place = (*val) as u8
            }

            let d = d as uint;
            for j in range(0, i + 1) {
                self.perm.p[j] = if j + d <= i {pp[j + d]} else {pp[j+d-i-1]} as i32;
            }
        }

        self.perm
    }

    fn count(&self) -> u32 { self.permcount }
    fn max(&self) -> u32 { self.fact[self.n as uint] }

    fn next(&mut self) -> P {
        next_permutation(&mut self.perm.p, &mut self.cnt);
        self.permcount += 1;

        self.perm
    }
}


fn reverse(tperm: &mut [i32], mut k: uint) {
    tperm.slice_to_mut(k).reverse()
}

fn work(mut perm: Perm, n: uint, max: uint) -> (i32, i32) {
    let mut checksum = 0;
    let mut maxflips = 0;

    let mut p = perm.get(n as i32);

    while perm.count() < max as u32 {
        let mut flips = 0;

        while p.p[0] != 1 {
            let k = p.p[0] as uint;
            reverse(&mut p.p, k);
            flips += 1;
        }

        checksum += if perm.count() % 2 == 0 {flips} else {-flips};
        maxflips = cmp::max(maxflips, flips);

        p = perm.next();
    }

    (checksum, maxflips)
}

fn fannkuch(n: i32) -> (i32, i32) {
    let perm = Perm::new(n as u32);

    let N = 4;
    let mut futures = vec![];
    let k = perm.max() / N;

    for (i, j) in range(0, N).zip(iter::count(0, k)) {
        let max = cmp::min(j+k, perm.max());

        futures.push(Thread::spawn(move|| {
            work(perm, j as uint, max as uint)
        }))
    }

    let mut checksum = 0;
    let mut maxflips = 0;
    for fut in futures.into_iter() {
        let (cs, mf) = fut.join().ok().unwrap();
        checksum += cs;
        maxflips = cmp::max(maxflips, mf);
    }
    (checksum, maxflips)
}

fn main() {
    let n = std::os::args().as_slice()
        .get(1)
        .and_then(|arg| from_str(arg.as_slice()))
        .unwrap_or(2i32);

    let (checksum, maxflips) = fannkuch(n);
    println!("{}\nPfannkuchen({}) = {}", checksum, n, maxflips);
}<|MERGE_RESOLUTION|>--- conflicted
+++ resolved
@@ -40,14 +40,8 @@
 
 #![feature(slicing_syntax)]
 
-<<<<<<< HEAD
-use std::str::from_str;
-use std::sync::Future;
-use std::{cmp, iter, mem};
-=======
 use std::{cmp, iter, mem};
 use std::thread::Thread;
->>>>>>> f3a7ec70
 
 fn rotate(x: &mut [i32]) {
     let mut prev = x[0];
