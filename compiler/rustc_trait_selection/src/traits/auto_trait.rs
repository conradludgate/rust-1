//! Support code for rustdoc and external tools.
//! You really don't want to be using this unless you need to.

use super::*;

use crate::errors::UnableToConstructConstantValue;
use crate::infer::region_constraints::{Constraint, RegionConstraintData};
use crate::infer::InferCtxt;
use crate::traits::project::ProjectAndUnifyResult;
use rustc_infer::infer::DefineOpaqueTypes;
use rustc_middle::mir::interpret::ErrorHandled;
use rustc_middle::ty::visit::TypeVisitableExt;
use rustc_middle::ty::{ImplPolarity, Region, RegionVid};

use rustc_data_structures::fx::{FxHashMap, FxHashSet, FxIndexSet};

use std::collections::hash_map::Entry;
use std::collections::VecDeque;
use std::iter;

// FIXME(twk): this is obviously not nice to duplicate like that
#[derive(Eq, PartialEq, Hash, Copy, Clone, Debug)]
pub enum RegionTarget<'tcx> {
    Region(Region<'tcx>),
    RegionVid(RegionVid),
}

#[derive(Default, Debug, Clone)]
pub struct RegionDeps<'tcx> {
    larger: FxIndexSet<RegionTarget<'tcx>>,
    smaller: FxIndexSet<RegionTarget<'tcx>>,
}

pub enum AutoTraitResult<A> {
    ExplicitImpl,
    PositiveImpl(A),
    NegativeImpl,
}

#[allow(dead_code)]
impl<A> AutoTraitResult<A> {
    fn is_auto(&self) -> bool {
        matches!(self, AutoTraitResult::PositiveImpl(_) | AutoTraitResult::NegativeImpl)
    }
}

pub struct AutoTraitInfo<'cx> {
    pub full_user_env: ty::ParamEnv<'cx>,
    pub region_data: RegionConstraintData<'cx>,
    pub vid_to_region: FxHashMap<ty::RegionVid, ty::Region<'cx>>,
}

pub struct AutoTraitFinder<'tcx> {
    tcx: TyCtxt<'tcx>,
}

impl<'tcx> AutoTraitFinder<'tcx> {
    pub fn new(tcx: TyCtxt<'tcx>) -> Self {
        AutoTraitFinder { tcx }
    }

    /// Makes a best effort to determine whether and under which conditions an auto trait is
    /// implemented for a type. For example, if you have
    ///
    /// ```
    /// struct Foo<T> { data: Box<T> }
    /// ```
    ///
    /// then this might return that `Foo<T>: Send` if `T: Send` (encoded in the AutoTraitResult
    /// type). The analysis attempts to account for custom impls as well as other complex cases.
    /// This result is intended for use by rustdoc and other such consumers.
    ///
    /// (Note that due to the coinductive nature of Send, the full and correct result is actually
    /// quite simple to generate. That is, when a type has no custom impl, it is Send iff its field
    /// types are all Send. So, in our example, we might have that `Foo<T>: Send` if `Box<T>: Send`.
    /// But this is often not the best way to present to the user.)
    ///
    /// Warning: The API should be considered highly unstable, and it may be refactored or removed
    /// in the future.
    pub fn find_auto_trait_generics<A>(
        &self,
        ty: Ty<'tcx>,
        orig_env: ty::ParamEnv<'tcx>,
        trait_did: DefId,
        mut auto_trait_callback: impl FnMut(AutoTraitInfo<'tcx>) -> A,
    ) -> AutoTraitResult<A> {
        let tcx = self.tcx;

        let trait_ref = ty::TraitRef::new(tcx, trait_did, [ty]);

        let infcx = tcx.infer_ctxt().build();
        let mut selcx = SelectionContext::new(&infcx);
        for polarity in [true, false] {
            let result = selcx.select(&Obligation::new(
                tcx,
                ObligationCause::dummy(),
                orig_env,
                ty::Binder::dummy(ty::TraitPredicate {
                    trait_ref,
                    constness: ty::BoundConstness::NotConst,
                    polarity: if polarity {
                        ImplPolarity::Positive
                    } else {
                        ImplPolarity::Negative
                    },
                }),
            ));
            if let Ok(Some(ImplSource::UserDefined(_))) = result {
                debug!(
                    "find_auto_trait_generics({:?}): \
                 manual impl found, bailing out",
                    trait_ref
                );
                // If an explicit impl exists, it always takes priority over an auto impl
                return AutoTraitResult::ExplicitImpl;
            }
        }

        let infcx = tcx.infer_ctxt().build();
        let mut fresh_preds = FxHashSet::default();

        // Due to the way projections are handled by SelectionContext, we need to run
        // evaluate_predicates twice: once on the original param env, and once on the result of
        // the first evaluate_predicates call.
        //
        // The problem is this: most of rustc, including SelectionContext and traits::project,
        // are designed to work with a concrete usage of a type (e.g., Vec<u8>
        // fn<T>() { Vec<T> }. This information will generally never change - given
        // the 'T' in fn<T>() { ... }, we'll never know anything else about 'T'.
        // If we're unable to prove that 'T' implements a particular trait, we're done -
        // there's nothing left to do but error out.
        //
        // However, synthesizing an auto trait impl works differently. Here, we start out with
        // a set of initial conditions - the ParamEnv of the struct/enum/union we're dealing
        // with - and progressively discover the conditions we need to fulfill for it to
        // implement a certain auto trait. This ends up breaking two assumptions made by trait
        // selection and projection:
        //
        // * We can always cache the result of a particular trait selection for the lifetime of
        // an InfCtxt
        // * Given a projection bound such as '<T as SomeTrait>::SomeItem = K', if 'T:
        // SomeTrait' doesn't hold, then we don't need to care about the 'SomeItem = K'
        //
        // We fix the first assumption by manually clearing out all of the InferCtxt's caches
        // in between calls to SelectionContext.select. This allows us to keep all of the
        // intermediate types we create bound to the 'tcx lifetime, rather than needing to lift
        // them between calls.
        //
        // We fix the second assumption by reprocessing the result of our first call to
        // evaluate_predicates. Using the example of '<T as SomeTrait>::SomeItem = K', our first
        // pass will pick up 'T: SomeTrait', but not 'SomeItem = K'. On our second pass,
        // traits::project will see that 'T: SomeTrait' is in our ParamEnv, allowing
        // SelectionContext to return it back to us.

        let Some((new_env, user_env)) = self.evaluate_predicates(
            &infcx,
            trait_did,
            ty,
            orig_env,
            orig_env,
            &mut fresh_preds,
        ) else {
            return AutoTraitResult::NegativeImpl;
        };

        let (full_env, full_user_env) = self
            .evaluate_predicates(&infcx, trait_did, ty, new_env, user_env, &mut fresh_preds)
            .unwrap_or_else(|| {
                panic!("Failed to fully process: {:?} {:?} {:?}", ty, trait_did, orig_env)
            });

        debug!(
            "find_auto_trait_generics({:?}): fulfilling \
             with {:?}",
            trait_ref, full_env
        );
        infcx.clear_caches();

        // At this point, we already have all of the bounds we need. FulfillmentContext is used
        // to store all of the necessary region/lifetime bounds in the InferContext, as well as
        // an additional sanity check.
        let ocx = ObligationCtxt::new(&infcx);
        ocx.register_bound(ObligationCause::dummy(), full_env, ty, trait_did);
        let errors = ocx.select_all_or_error();
        if !errors.is_empty() {
            panic!("Unable to fulfill trait {:?} for '{:?}': {:?}", trait_did, ty, errors);
        }

        let outlives_env = OutlivesEnvironment::new(full_env);
        infcx.process_registered_region_obligations(&outlives_env);

        let region_data =
            infcx.inner.borrow_mut().unwrap_region_constraints().region_constraint_data().clone();

        let vid_to_region = self.map_vid_to_region(&region_data);

        let info = AutoTraitInfo { full_user_env, region_data, vid_to_region };

        AutoTraitResult::PositiveImpl(auto_trait_callback(info))
    }
}

impl<'tcx> AutoTraitFinder<'tcx> {
    /// The core logic responsible for computing the bounds for our synthesized impl.
    ///
    /// To calculate the bounds, we call `SelectionContext.select` in a loop. Like
    /// `FulfillmentContext`, we recursively select the nested obligations of predicates we
    /// encounter. However, whenever we encounter an `UnimplementedError` involving a type
    /// parameter, we add it to our `ParamEnv`. Since our goal is to determine when a particular
    /// type implements an auto trait, Unimplemented errors tell us what conditions need to be met.
    ///
    /// This method ends up working somewhat similarly to `FulfillmentContext`, but with a few key
    /// differences. `FulfillmentContext` works under the assumption that it's dealing with concrete
    /// user code. According, it considers all possible ways that a `Predicate` could be met, which
    /// isn't always what we want for a synthesized impl. For example, given the predicate `T:
    /// Iterator`, `FulfillmentContext` can end up reporting an Unimplemented error for `T:
    /// IntoIterator` -- since there's an implementation of `Iterator` where `T: IntoIterator`,
    /// `FulfillmentContext` will drive `SelectionContext` to consider that impl before giving up.
    /// If we were to rely on `FulfillmentContext`s decision, we might end up synthesizing an impl
    /// like this:
    /// ```ignore (illustrative)
    /// impl<T> Send for Foo<T> where T: IntoIterator
    /// ```
    /// While it might be technically true that Foo implements Send where `T: IntoIterator`,
    /// the bound is overly restrictive - it's really only necessary that `T: Iterator`.
    ///
    /// For this reason, `evaluate_predicates` handles predicates with type variables specially.
    /// When we encounter an `Unimplemented` error for a bound such as `T: Iterator`, we immediately
    /// add it to our `ParamEnv`, and add it to our stack for recursive evaluation. When we later
    /// select it, we'll pick up any nested bounds, without ever inferring that `T: IntoIterator`
    /// needs to hold.
    ///
    /// One additional consideration is supertrait bounds. Normally, a `ParamEnv` is only ever
    /// constructed once for a given type. As part of the construction process, the `ParamEnv` will
    /// have any supertrait bounds normalized -- e.g., if we have a type `struct Foo<T: Copy>`, the
    /// `ParamEnv` will contain `T: Copy` and `T: Clone`, since `Copy: Clone`. When we construct our
    /// own `ParamEnv`, we need to do this ourselves, through `traits::elaborate`, or
    /// else `SelectionContext` will choke on the missing predicates. However, this should never
    /// show up in the final synthesized generics: we don't want our generated docs page to contain
    /// something like `T: Copy + Clone`, as that's redundant. Therefore, we keep track of a
    /// separate `user_env`, which only holds the predicates that will actually be displayed to the
    /// user.
    fn evaluate_predicates(
        &self,
        infcx: &InferCtxt<'tcx>,
        trait_did: DefId,
        ty: Ty<'tcx>,
        param_env: ty::ParamEnv<'tcx>,
        user_env: ty::ParamEnv<'tcx>,
        fresh_preds: &mut FxHashSet<ty::Predicate<'tcx>>,
    ) -> Option<(ty::ParamEnv<'tcx>, ty::ParamEnv<'tcx>)> {
        let tcx = infcx.tcx;

        // Don't try to process any nested obligations involving predicates
        // that are already in the `ParamEnv` (modulo regions): we already
        // know that they must hold.
        for predicate in param_env.caller_bounds() {
            fresh_preds.insert(self.clean_pred(infcx, predicate));
        }

        let mut select = SelectionContext::new(&infcx);

        let mut already_visited = FxHashSet::default();
        let mut predicates = VecDeque::new();
        predicates.push_back(ty::Binder::dummy(ty::TraitPredicate {
            trait_ref: ty::TraitRef::new(infcx.tcx, trait_did, [ty]),

            constness: ty::BoundConstness::NotConst,
            // Auto traits are positive
            polarity: ty::ImplPolarity::Positive,
        }));

        let computed_preds = param_env.caller_bounds().iter();
        let mut user_computed_preds: FxIndexSet<_> = user_env.caller_bounds().iter().collect();

        let mut new_env = param_env;
        let dummy_cause = ObligationCause::dummy();

        while let Some(pred) = predicates.pop_front() {
            infcx.clear_caches();

            if !already_visited.insert(pred) {
                continue;
            }

            // Call `infcx.resolve_vars_if_possible` to see if we can
            // get rid of any inference variables.
            let obligation = infcx.resolve_vars_if_possible(Obligation::new(
                tcx,
                dummy_cause.clone(),
                new_env,
                pred,
            ));
            let result = select.select(&obligation);

            match result {
                Ok(Some(ref impl_source)) => {
                    // If we see an explicit negative impl (e.g., `impl !Send for MyStruct`),
                    // we immediately bail out, since it's impossible for us to continue.

                    if let ImplSource::UserDefined(ImplSourceUserDefinedData {
                        impl_def_id, ..
                    }) = impl_source
                    {
                        // Blame 'tidy' for the weird bracket placement.
                        if infcx.tcx.impl_polarity(*impl_def_id) == ty::ImplPolarity::Negative {
                            debug!(
                                "evaluate_nested_obligations: found explicit negative impl\
                                        {:?}, bailing out",
                                impl_def_id
                            );
                            return None;
                        }
                    }

                    let obligations = impl_source.borrow_nested_obligations().iter().cloned();

                    if !self.evaluate_nested_obligations(
                        ty,
                        obligations,
                        &mut user_computed_preds,
                        fresh_preds,
                        &mut predicates,
                        &mut select,
                    ) {
                        return None;
                    }
                }
                Ok(None) => {}
                Err(SelectionError::Unimplemented) => {
                    if self.is_param_no_infer(pred.skip_binder().trait_ref.substs) {
                        already_visited.remove(&pred);
                        self.add_user_pred(&mut user_computed_preds, pred.to_predicate(self.tcx));
                        predicates.push_back(pred);
                    } else {
                        debug!(
                            "evaluate_nested_obligations: `Unimplemented` found, bailing: \
                             {:?} {:?} {:?}",
                            ty,
                            pred,
                            pred.skip_binder().trait_ref.substs
                        );
                        return None;
                    }
                }
                _ => panic!("Unexpected error for '{:?}': {:?}", ty, result),
            };

            let normalized_preds =
                elaborate(tcx, computed_preds.clone().chain(user_computed_preds.iter().cloned()));
            new_env = ty::ParamEnv::new(
                tcx.mk_predicates_from_iter(normalized_preds),
                param_env.reveal(),
                param_env.constness(),
            );
        }

        let final_user_env = ty::ParamEnv::new(
            tcx.mk_predicates_from_iter(user_computed_preds.into_iter()),
            user_env.reveal(),
            user_env.constness(),
        );
        debug!(
            "evaluate_nested_obligations(ty={:?}, trait_did={:?}): succeeded with '{:?}' \
             '{:?}'",
            ty, trait_did, new_env, final_user_env
        );

        Some((new_env, final_user_env))
    }

    /// This method is designed to work around the following issue:
    /// When we compute auto trait bounds, we repeatedly call `SelectionContext.select`,
    /// progressively building a `ParamEnv` based on the results we get.
    /// However, our usage of `SelectionContext` differs from its normal use within the compiler,
    /// in that we capture and re-reprocess predicates from `Unimplemented` errors.
    ///
    /// This can lead to a corner case when dealing with region parameters.
    /// During our selection loop in `evaluate_predicates`, we might end up with
    /// two trait predicates that differ only in their region parameters:
    /// one containing a HRTB lifetime parameter, and one containing a 'normal'
    /// lifetime parameter. For example:
    /// ```ignore (illustrative)
    /// T as MyTrait<'a>
    /// T as MyTrait<'static>
    /// ```
    /// If we put both of these predicates in our computed `ParamEnv`, we'll
    /// confuse `SelectionContext`, since it will (correctly) view both as being applicable.
    ///
    /// To solve this, we pick the 'more strict' lifetime bound -- i.e., the HRTB
    /// Our end goal is to generate a user-visible description of the conditions
    /// under which a type implements an auto trait. A trait predicate involving
    /// a HRTB means that the type needs to work with any choice of lifetime,
    /// not just one specific lifetime (e.g., `'static`).
    fn add_user_pred(
        &self,
        user_computed_preds: &mut FxIndexSet<ty::Predicate<'tcx>>,
        new_pred: ty::Predicate<'tcx>,
    ) {
        let mut should_add_new = true;
        user_computed_preds.retain(|&old_pred| {
            if let (
                ty::PredicateKind::Clause(ty::ClauseKind::Trait(new_trait)),
                ty::PredicateKind::Clause(ty::ClauseKind::Trait(old_trait)),
            ) = (new_pred.kind().skip_binder(), old_pred.kind().skip_binder())
            {
                if new_trait.def_id() == old_trait.def_id() {
                    let new_substs = new_trait.trait_ref.substs;
                    let old_substs = old_trait.trait_ref.substs;

                    if !new_substs.types().eq(old_substs.types()) {
                        // We can't compare lifetimes if the types are different,
                        // so skip checking `old_pred`.
                        return true;
                    }

                    for (new_region, old_region) in
                        iter::zip(new_substs.regions(), old_substs.regions())
                    {
                        match (*new_region, *old_region) {
                            // If both predicates have an `ReLateBound` (a HRTB) in the
                            // same spot, we do nothing.
                            (ty::ReLateBound(_, _), ty::ReLateBound(_, _)) => {}

                            (ty::ReLateBound(_, _), _) | (_, ty::ReVar(_)) => {
                                // One of these is true:
                                // The new predicate has a HRTB in a spot where the old
                                // predicate does not (if they both had a HRTB, the previous
                                // match arm would have executed). A HRBT is a 'stricter'
                                // bound than anything else, so we want to keep the newer
                                // predicate (with the HRBT) in place of the old predicate.
                                //
                                // OR
                                //
                                // The old predicate has a region variable where the new
                                // predicate has some other kind of region. An region
                                // variable isn't something we can actually display to a user,
                                // so we choose their new predicate (which doesn't have a region
                                // variable).
                                //
                                // In both cases, we want to remove the old predicate,
                                // from `user_computed_preds`, and replace it with the new
                                // one. Having both the old and the new
                                // predicate in a `ParamEnv` would confuse `SelectionContext`.
                                //
                                // We're currently in the predicate passed to 'retain',
                                // so we return `false` to remove the old predicate from
                                // `user_computed_preds`.
                                return false;
                            }
                            (_, ty::ReLateBound(_, _)) | (ty::ReVar(_), _) => {
                                // This is the opposite situation as the previous arm.
                                // One of these is true:
                                //
                                // The old predicate has a HRTB lifetime in a place where the
                                // new predicate does not.
                                //
                                // OR
                                //
                                // The new predicate has a region variable where the old
                                // predicate has some other type of region.
                                //
                                // We want to leave the old
                                // predicate in `user_computed_preds`, and skip adding
                                // new_pred to `user_computed_params`.
                                should_add_new = false
                            }
                            _ => {}
                        }
                    }
                }
            }
            true
        });

        if should_add_new {
            user_computed_preds.insert(new_pred);
        }
    }

    /// This is very similar to `handle_lifetimes`. However, instead of matching `ty::Region`s
    /// to each other, we match `ty::RegionVid`s to `ty::Region`s.
    fn map_vid_to_region<'cx>(
        &self,
        regions: &RegionConstraintData<'cx>,
    ) -> FxHashMap<ty::RegionVid, ty::Region<'cx>> {
        let mut vid_map: FxHashMap<RegionTarget<'cx>, RegionDeps<'cx>> = FxHashMap::default();
        let mut finished_map = FxHashMap::default();

        for constraint in regions.constraints.keys() {
            match constraint {
                &Constraint::VarSubVar(r1, r2) => {
                    {
                        let deps1 = vid_map.entry(RegionTarget::RegionVid(r1)).or_default();
                        deps1.larger.insert(RegionTarget::RegionVid(r2));
                    }

                    let deps2 = vid_map.entry(RegionTarget::RegionVid(r2)).or_default();
                    deps2.smaller.insert(RegionTarget::RegionVid(r1));
                }
                &Constraint::RegSubVar(region, vid) => {
                    {
                        let deps1 = vid_map.entry(RegionTarget::Region(region)).or_default();
                        deps1.larger.insert(RegionTarget::RegionVid(vid));
                    }

                    let deps2 = vid_map.entry(RegionTarget::RegionVid(vid)).or_default();
                    deps2.smaller.insert(RegionTarget::Region(region));
                }
                &Constraint::VarSubReg(vid, region) => {
                    finished_map.insert(vid, region);
                }
                &Constraint::RegSubReg(r1, r2) => {
                    {
                        let deps1 = vid_map.entry(RegionTarget::Region(r1)).or_default();
                        deps1.larger.insert(RegionTarget::Region(r2));
                    }

                    let deps2 = vid_map.entry(RegionTarget::Region(r2)).or_default();
                    deps2.smaller.insert(RegionTarget::Region(r1));
                }
            }
        }

        while !vid_map.is_empty() {
            let target = *vid_map.keys().next().expect("Keys somehow empty");
            let deps = vid_map.remove(&target).expect("Entry somehow missing");

            for smaller in deps.smaller.iter() {
                for larger in deps.larger.iter() {
                    match (smaller, larger) {
                        (&RegionTarget::Region(_), &RegionTarget::Region(_)) => {
                            if let Entry::Occupied(v) = vid_map.entry(*smaller) {
                                let smaller_deps = v.into_mut();
                                smaller_deps.larger.insert(*larger);
                                smaller_deps.larger.remove(&target);
                            }

                            if let Entry::Occupied(v) = vid_map.entry(*larger) {
                                let larger_deps = v.into_mut();
                                larger_deps.smaller.insert(*smaller);
                                larger_deps.smaller.remove(&target);
                            }
                        }
                        (&RegionTarget::RegionVid(v1), &RegionTarget::Region(r1)) => {
                            finished_map.insert(v1, r1);
                        }
                        (&RegionTarget::Region(_), &RegionTarget::RegionVid(_)) => {
                            // Do nothing; we don't care about regions that are smaller than vids.
                        }
                        (&RegionTarget::RegionVid(_), &RegionTarget::RegionVid(_)) => {
                            if let Entry::Occupied(v) = vid_map.entry(*smaller) {
                                let smaller_deps = v.into_mut();
                                smaller_deps.larger.insert(*larger);
                                smaller_deps.larger.remove(&target);
                            }

                            if let Entry::Occupied(v) = vid_map.entry(*larger) {
                                let larger_deps = v.into_mut();
                                larger_deps.smaller.insert(*smaller);
                                larger_deps.smaller.remove(&target);
                            }
                        }
                    }
                }
            }
        }
        finished_map
    }

    fn is_param_no_infer(&self, substs: SubstsRef<'_>) -> bool {
        self.is_of_param(substs.type_at(0)) && !substs.types().any(|t| t.has_infer_types())
    }

    pub fn is_of_param(&self, ty: Ty<'_>) -> bool {
        match ty.kind() {
            ty::Param(_) => true,
            ty::Alias(ty::Projection, p) => self.is_of_param(p.self_ty()),
            _ => false,
        }
    }

    fn is_self_referential_projection(&self, p: ty::PolyProjectionPredicate<'_>) -> bool {
        if let Some(ty) = p.term().skip_binder().ty() {
            matches!(ty.kind(), ty::Alias(ty::Projection, proj) if proj == &p.skip_binder().projection_ty)
        } else {
            false
        }
    }

    fn evaluate_nested_obligations(
        &self,
        ty: Ty<'_>,
        nested: impl Iterator<Item = PredicateObligation<'tcx>>,
        computed_preds: &mut FxIndexSet<ty::Predicate<'tcx>>,
        fresh_preds: &mut FxHashSet<ty::Predicate<'tcx>>,
        predicates: &mut VecDeque<ty::PolyTraitPredicate<'tcx>>,
        selcx: &mut SelectionContext<'_, 'tcx>,
    ) -> bool {
        let dummy_cause = ObligationCause::dummy();

        for obligation in nested {
            let is_new_pred =
                fresh_preds.insert(self.clean_pred(selcx.infcx, obligation.predicate));

            // Resolve any inference variables that we can, to help selection succeed
            let predicate = selcx.infcx.resolve_vars_if_possible(obligation.predicate);

            // We only add a predicate as a user-displayable bound if
            // it involves a generic parameter, and doesn't contain
            // any inference variables.
            //
            // Displaying a bound involving a concrete type (instead of a generic
            // parameter) would be pointless, since it's always true
            // (e.g. u8: Copy)
            // Displaying an inference variable is impossible, since they're
            // an internal compiler detail without a defined visual representation
            //
            // We check this by calling is_of_param on the relevant types
            // from the various possible predicates

            let bound_predicate = predicate.kind();
            match bound_predicate.skip_binder() {
                ty::PredicateKind::Clause(ty::ClauseKind::Trait(p)) => {
                    // Add this to `predicates` so that we end up calling `select`
                    // with it. If this predicate ends up being unimplemented,
                    // then `evaluate_predicates` will handle adding it the `ParamEnv`
                    // if possible.
                    predicates.push_back(bound_predicate.rebind(p));
                }
                ty::PredicateKind::Clause(ty::ClauseKind::Projection(p)) => {
                    let p = bound_predicate.rebind(p);
                    debug!(
                        "evaluate_nested_obligations: examining projection predicate {:?}",
                        predicate
                    );

                    // As described above, we only want to display
                    // bounds which include a generic parameter but don't include
                    // an inference variable.
                    // Additionally, we check if we've seen this predicate before,
                    // to avoid rendering duplicate bounds to the user.
                    if self.is_param_no_infer(p.skip_binder().projection_ty.substs)
                        && !p.term().skip_binder().has_infer_types()
                        && is_new_pred
                    {
                        debug!(
                            "evaluate_nested_obligations: adding projection predicate \
                            to computed_preds: {:?}",
                            predicate
                        );

                        // Under unusual circumstances, we can end up with a self-referential
                        // projection predicate. For example:
                        // <T as MyType>::Value == <T as MyType>::Value
                        // Not only is displaying this to the user pointless,
                        // having it in the ParamEnv will cause an issue if we try to call
                        // poly_project_and_unify_type on the predicate, since this kind of
                        // predicate will normally never end up in a ParamEnv.
                        //
                        // For these reasons, we ignore these weird predicates,
                        // ensuring that we're able to properly synthesize an auto trait impl
                        if self.is_self_referential_projection(p) {
                            debug!(
                                "evaluate_nested_obligations: encountered a projection
                                 predicate equating a type with itself! Skipping"
                            );
                        } else {
                            self.add_user_pred(computed_preds, predicate);
                        }
                    }

                    // There are three possible cases when we project a predicate:
                    //
                    // 1. We encounter an error. This means that it's impossible for
                    // our current type to implement the auto trait - there's bound
                    // that we could add to our ParamEnv that would 'fix' this kind
                    // of error, as it's not caused by an unimplemented type.
                    //
                    // 2. We successfully project the predicate (Ok(Some(_))), generating
                    //  some subobligations. We then process these subobligations
                    //  like any other generated sub-obligations.
                    //
                    // 3. We receive an 'ambiguous' result (Ok(None))
                    // If we were actually trying to compile a crate,
                    // we would need to re-process this obligation later.
                    // However, all we care about is finding out what bounds
                    // are needed for our type to implement a particular auto trait.
                    // We've already added this obligation to our computed ParamEnv
                    // above (if it was necessary). Therefore, we don't need
                    // to do any further processing of the obligation.
                    //
                    // Note that we *must* try to project *all* projection predicates
                    // we encounter, even ones without inference variable.
                    // This ensures that we detect any projection errors,
                    // which indicate that our type can *never* implement the given
                    // auto trait. In that case, we will generate an explicit negative
                    // impl (e.g. 'impl !Send for MyType'). However, we don't
                    // try to process any of the generated subobligations -
                    // they contain no new information, since we already know
                    // that our type implements the projected-through trait,
                    // and can lead to weird region issues.
                    //
                    // Normally, we'll generate a negative impl as a result of encountering
                    // a type with an explicit negative impl of an auto trait
                    // (for example, raw pointers have !Send and !Sync impls)
                    // However, through some **interesting** manipulations of the type
                    // system, it's actually possible to write a type that never
                    // implements an auto trait due to a projection error, not a normal
                    // negative impl error. To properly handle this case, we need
                    // to ensure that we catch any potential projection errors,
                    // and turn them into an explicit negative impl for our type.
                    debug!("Projecting and unifying projection predicate {:?}", predicate);

                    match project::poly_project_and_unify_type(selcx, &obligation.with(self.tcx, p))
                    {
                        ProjectAndUnifyResult::MismatchedProjectionTypes(e) => {
                            debug!(
                                "evaluate_nested_obligations: Unable to unify predicate \
                                 '{:?}' '{:?}', bailing out",
                                ty, e
                            );
                            return false;
                        }
                        ProjectAndUnifyResult::Recursive => {
                            debug!("evaluate_nested_obligations: recursive projection predicate");
                            return false;
                        }
                        ProjectAndUnifyResult::Holds(v) => {
                            // We only care about sub-obligations
                            // when we started out trying to unify
                            // some inference variables. See the comment above
                            // for more information
                            if p.term().skip_binder().has_infer_types() {
                                if !self.evaluate_nested_obligations(
                                    ty,
                                    v.into_iter(),
                                    computed_preds,
                                    fresh_preds,
                                    predicates,
                                    selcx,
                                ) {
                                    return false;
                                }
                            }
                        }
                        ProjectAndUnifyResult::FailedNormalization => {
                            // It's ok not to make progress when have no inference variables -
                            // in that case, we were only performing unification to check if an
                            // error occurred (which would indicate that it's impossible for our
                            // type to implement the auto trait).
                            // However, we should always make progress (either by generating
                            // subobligations or getting an error) when we started off with
                            // inference variables
                            if p.term().skip_binder().has_infer_types() {
                                panic!("Unexpected result when selecting {:?} {:?}", ty, obligation)
                            }
                        }
                    }
                }
                ty::PredicateKind::Clause(ty::ClauseKind::RegionOutlives(binder)) => {
                    let binder = bound_predicate.rebind(binder);
                    selcx.infcx.region_outlives_predicate(&dummy_cause, binder)
                }
                ty::PredicateKind::Clause(ty::ClauseKind::TypeOutlives(binder)) => {
                    let binder = bound_predicate.rebind(binder);
                    match (
                        binder.no_bound_vars(),
                        binder.map_bound_ref(|pred| pred.0).no_bound_vars(),
                    ) {
                        (None, Some(t_a)) => {
                            selcx.infcx.register_region_obligation_with_cause(
                                t_a,
                                selcx.infcx.tcx.lifetimes.re_static,
                                &dummy_cause,
                            );
                        }
                        (Some(ty::OutlivesPredicate(t_a, r_b)), _) => {
                            selcx.infcx.register_region_obligation_with_cause(
                                t_a,
                                r_b,
                                &dummy_cause,
                            );
                        }
                        _ => {}
                    };
                }
                ty::PredicateKind::ConstEquate(c1, c2) => {
                    let evaluate = |c: ty::Const<'tcx>| {
                        if let ty::ConstKind::Unevaluated(unevaluated) = c.kind() {
                            match selcx.infcx.const_eval_resolve(
                                obligation.param_env,
                                unevaluated,
                                Some(obligation.cause.span),
                            ) {
                                Ok(Some(valtree)) => Ok(selcx.tcx().mk_const(valtree, c.ty())),
                                Ok(None) => {
                                    let tcx = self.tcx;
                                    let reported =
                                        tcx.sess.emit_err(UnableToConstructConstantValue {
                                            span: tcx.def_span(unevaluated.def),
                                            unevaluated: unevaluated,
                                        });
                                    Err(ErrorHandled::Reported(reported.into()))
                                }
                                Err(err) => Err(err),
                            }
                        } else {
                            Ok(c)
                        }
                    };

                    match (evaluate(c1), evaluate(c2)) {
                        (Ok(c1), Ok(c2)) => {
                            match selcx.infcx.at(&obligation.cause, obligation.param_env).eq(DefineOpaqueTypes::No,c1, c2)
                            {
                                Ok(_) => (),
                                Err(_) => return false,
                            }
                        }
                        _ => return false,
                    }
                }

                // There's not really much we can do with these predicates -
                // we start out with a `ParamEnv` with no inference variables,
                // and these don't correspond to adding any new bounds to
                // the `ParamEnv`.
<<<<<<< HEAD
                ty::PredicateKind::Clause(ty::Clause::WellFormed(..))
                | ty::PredicateKind::Clause(ty::Clause::ConstArgHasType(..))
=======
                ty::PredicateKind::Clause(ty::ClauseKind::WellFormed(..))
                | ty::PredicateKind::Clause(ty::ClauseKind::ConstArgHasType(..))
>>>>>>> 0faea772
                | ty::PredicateKind::AliasRelate(..)
                | ty::PredicateKind::ObjectSafe(..)
                | ty::PredicateKind::ClosureKind(..)
                | ty::PredicateKind::Subtype(..)
                // FIXME(generic_const_exprs): you can absolutely add this as a where clauses
<<<<<<< HEAD
                | ty::PredicateKind::Clause(ty::Clause::ConstEvaluatable(..))
=======
                | ty::PredicateKind::Clause(ty::ClauseKind::ConstEvaluatable(..))
>>>>>>> 0faea772
                | ty::PredicateKind::Coerce(..) => {}
                ty::PredicateKind::TypeWellFormedFromEnv(..) => {
                    bug!("predicate should only exist in the environment: {bound_predicate:?}")
                }
                ty::PredicateKind::Ambiguous => return false,
            };
        }
        true
    }

    pub fn clean_pred(
        &self,
        infcx: &InferCtxt<'tcx>,
        p: ty::Predicate<'tcx>,
    ) -> ty::Predicate<'tcx> {
        infcx.freshen(p)
    }
}<|MERGE_RESOLUTION|>--- conflicted
+++ resolved
@@ -826,23 +826,14 @@
                 // we start out with a `ParamEnv` with no inference variables,
                 // and these don't correspond to adding any new bounds to
                 // the `ParamEnv`.
-<<<<<<< HEAD
-                ty::PredicateKind::Clause(ty::Clause::WellFormed(..))
-                | ty::PredicateKind::Clause(ty::Clause::ConstArgHasType(..))
-=======
                 ty::PredicateKind::Clause(ty::ClauseKind::WellFormed(..))
                 | ty::PredicateKind::Clause(ty::ClauseKind::ConstArgHasType(..))
->>>>>>> 0faea772
                 | ty::PredicateKind::AliasRelate(..)
                 | ty::PredicateKind::ObjectSafe(..)
                 | ty::PredicateKind::ClosureKind(..)
                 | ty::PredicateKind::Subtype(..)
                 // FIXME(generic_const_exprs): you can absolutely add this as a where clauses
-<<<<<<< HEAD
-                | ty::PredicateKind::Clause(ty::Clause::ConstEvaluatable(..))
-=======
                 | ty::PredicateKind::Clause(ty::ClauseKind::ConstEvaluatable(..))
->>>>>>> 0faea772
                 | ty::PredicateKind::Coerce(..) => {}
                 ty::PredicateKind::TypeWellFormedFromEnv(..) => {
                     bug!("predicate should only exist in the environment: {bound_predicate:?}")
